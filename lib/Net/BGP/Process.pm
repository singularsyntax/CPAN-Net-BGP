#!/usr/bin/perl

package Net::BGP::Process;

use strict;
use vars qw( $VERSION );

## Inheritance and Versioning ##

$VERSION = '0.17';

## Module Imports ##

use Carp;
use IO::Async::Listener;
use IO::Async::Loop;
use IO::Async::Signal;
use IO::Async::Timer::Periodic;
use List::Util qw( any );
use Net::BGP::Peer qw( BGP_PORT TRUE FALSE );

## Socket Constants ##

sub INADDR_ANY { '0.0.0.0' }
sub LISTEN_QUEUE_SIZE { 5 }

## Public Methods ##

sub new
{
    my $class = shift();
    my ($arg, $value);

    my $this = {
        _event_loop     => undef,
        _listener       => undef,
        _listen_addr    => INADDR_ANY,
        _listen_port    => BGP_PORT,
        _peer_addr      => {},
        _peer_list      => {},
        _sig_pipe       => undef
    };

    while ( defined($arg = shift()) ) {
        $value = shift();
        if ( $arg =~ /port/i ) {
            $this->{_listen_port} = $value;
        }
	elsif ( $arg =~ /listenaddr/i ) {
            $this->{_listen_addr} = inet_aton($value);
        }
        elsif ( $arg =~ /eventloop/i ) {
            $this->{_event_loop} = $value;
        }
	else {
	    croak "Unknown argument '$arg'";
	}
    }

    bless($this, $class);

    $this->_io_async_init_event_loop();

    return ( $this );
}

sub add_peer
{
    my ($this, $peer) = @_;

    $this->{_peer_addr}->{$peer->this_id}->{$peer->peer_id} = $peer if $peer->is_listener;
    $this->{_peer_list}->{$peer} = $peer;

    if ( defined($this->{_event_loop}) ) {
        $this->_io_async_init_listen_socket();
        $this->_attach_transport($peer->transport());

        $peer->{_event_loop} = $this->{_event_loop};
        foreach my $timer ( values(%{ $peer->{_user_timers} }) ) {
            $timer->start();
            $this->{_event_loop}->add($timer);
        }
    }
}

sub remove_peer
{
    my ($this, $peer) = @_;

    if ( defined($this->{_peer_list}->{$peer}) ) {
        $peer->stop();
        delete $this->{_peer_addr}->{$peer->this_id}->{$peer->peer_id};
        delete $this->{_peer_list}->{$peer};
    }

    foreach my $timer ( values(%{ $peer->{_user_timers} }) ) {
        $timer->stop();
        $this->{_event_loop}->remove($timer);
    }

    $peer->{_event_loop} = undef;
    $this->_detach_transport($peer->transport());

<<<<<<< HEAD
    # Return from event loop when there are no more peers
    if ( scalar(keys(%{$this->{_peer_list}})) == 0 ) {
        $this->_cleanup();
        if ( scalar($this->{_event_loop}->notifiers()) == 0 ) {
            $this->{_event_loop}->stop();
=======
        # Process timeouts, events, etc.
        $min_timer = 2147483647;
        $time = time();

        if ( ! defined($last_time) ) {
            $last_time = $time;
        }

        $delta = $time - $last_time;
        $last_time = $time;

        foreach my $peer ( values(%{$this->{_peer_list}}) ) {

	    foreach my $trans ($peer->transports) {
              $trans->_handle_pending_events();
            }

            $min = $peer->_update_timers($delta);
            if ( $min < $min_timer ) {
                $min_timer = $min;
            }

	    foreach my $trans ($peer->transports)
             {
              $this->_update_select($trans);
             };
        }

        last if scalar(keys(%{$this->{_peer_list}})) == 0;

	$! = 0;

        my @ready = IO::Select->select($this->{_read_fh}, $this->{_write_fh}, $this->{_error_fh}, $min_timer);

        if ( @ready ) {

            # dispatch ready to reads
            foreach my $ready ( @{$ready[0]} ) {
                if ( $ready == $this->{_listen_socket} ) {
                    $this->_handle_accept();
                }
                else {
                    my $trans = $this->{_trans_sock_map}->{$ready};
                    $trans->_handle_socket_read_ready();
                }
            }

            # dispatch ready to writes
            foreach my $ready ( @{$ready[1]} ) {
                my $trans = $this->{_trans_sock_map}->{$ready};
                $trans->_handle_socket_write_ready();
            }

            # dispatch exception conditions
            foreach my $ready ( @{$ready[2]} ) {
                my $trans = $this->{_trans_sock_map}->{$ready};
                $trans->_handle_socket_error_condition();
            }
        } else {
            if ($!{EBADF}) {
                # One of the sockets is bad
                foreach my $fh ( $this->{_error_fh}->handles ) {
                    if (!$fh->opened) {
                        my $trans = $this->{_trans_sock_map}->{$fh};
                        # We seem to have a transport with a dud socket
                        # Update the select statement - not sure if this
                        # is right though - Damian Ivereigh 29/09/2016
                        if ($trans) {
                            $this->_update_select($trans);
                        } else {
                            warn "Cannot find trans object\n";
                        }
                    }
                }
            }
>>>>>>> a6555226
        }
    }
}

sub peers
{
    return values(%{shift()->{_peer_list}});
}

sub event_loop
{
    my $this = shift();

    $this->{_event_loop}->run();
    $this->_cleanup();
}

## Private Methods ##

sub _io_async_init_event_loop
{
    my $this = shift();

    if ( ! defined($this->{_event_loop})) {
        $this->{_event_loop} = IO::Async::Loop->new();
    }

    # Ignore SIGPIPE
    my $sigpipe_handler = IO::Async::Signal->new(
        name => "PIPE",
        on_receipt => sub {
            ## IGNORED ##
        }
    );

    $this->{_sig_pipe} = $sigpipe_handler;
    $this->{_event_loop}->add($sigpipe_handler);
}

sub _io_async_init_listen_socket
{
    my $this = shift();

    if ( ! defined($this->{_listener}) ) {
        # Poll each peer and create listen socket if any is a listener
        foreach my $peer ( values(%{$this->{_peer_list}}) ) {
            if ( $peer->is_listener() ) {
                my $listener = IO::Async::Listener->new(

                    on_accept => sub {
                        my ($listener, $socket) = @_;
                        my $transport = $this->_get_peer_transport($socket);

                        if ( (defined($transport)) && (! $transport->{_parent}->is_passive()) ) {
                            $this->_attach_transport($transport);
                        }
                    }
                );

                $this->{_listener} = $listener;
                $this->{_event_loop}->add($listener);

                $listener->listen(
                    addr => {
                        family   => "inet",
                        socktype => "stream",
                        port     => $this->{_listen_port},
                        ip       => $this->{_listen_addr}
                    },

                    queuesize => LISTEN_QUEUE_SIZE,
                    reuseaddr => TRUE,

                    on_listen_error => sub {
                        croak("on_listen_error(): ", shift());
                    }
                );

                last;
            }
        }
    }
}

# Socket Init
#
# - set non-blocking

# Event Loop
#
# - remove SIGPIPE handler on event loop exit

sub _cleanup
{
    my $this = shift();

    if ( defined($this->{_listener}) ) {
        $this->{_listener}->close();
        $this->{_listener} = undef;
    }

    if ( defined($this->{_sig_pipe}) ) {
        $this->{_event_loop}->remove($this->{_sig_pipe});
        $this->{_sig_pipe} = undef;

        # When we add our SIGPIPE handler, IO::Async adds its own
        # for some reason. Clean it up as well...

        foreach my $notifier ( $this->{_event_loop}->notifiers() ) {
            if ( $notifier->notifier_name() eq 'sigpipe' ) {
                $this->{_event_loop}->remove($notifier);
                last;
            }
        }
    }
}

sub _get_peer_transport
{
    my ($this, $socket) = @_;
    my $sock_host = $socket->sockhost();
    my $peer_host = $socket->peerhost();
    my $peer = $this->{_peer_addr}->{$sock_host}->{$peer_host};
    my $transport = undef;

    if ( ! defined($peer) ) {
        carp("Ignored incoming connection from unknown peer ($peer_host => $sock_host)");
        $socket->close();
    } elsif ( ! $peer->is_listener() ) {
        carp("Ignored incoming connection for non-listening peer ($peer_host => $sock_host)");
        $socket->close();
    } else {
        $transport = $peer->_passive_transport();
        $transport->_connected($socket);
    }

    # TODO: handle Mikrotik patch case???
    # $transport->{_sibling}->_handle_collision_selfdestuct;

    return $transport;
}

sub _attach_transport
{
    my ($this, $transport) = @_;

    $this->{_event_loop}->add($transport);
    $this->{_event_loop}->add($transport->{_connect_retry_timer});
    $this->{_event_loop}->add($transport->{_hold_timer});
    $this->{_event_loop}->add($transport->{_keep_alive_timer});

    $transport->_handle_pending_events();
}

sub _detach_transport
{
    my ($this, $transport) = @_;

    # TODO: none of this may not be necessary if all event loop cleanup is handled
    #       cleanly within Transport.pm

    if ( any { $_ eq $transport->{_connect_retry_timer} } $this->{_event_loop}->notifiers() ) {
        $this->{_event_loop}->remove($transport->{_connect_retry_timer});
    }

    if ( any { $_ eq $transport->{_hold_timer} } $this->{_event_loop}->notifiers() ) {
        $this->{_event_loop}->remove($transport->{_hold_timer});
    }

    if ( any { $_ eq $transport->{_keep_alive_timer} } $this->{_event_loop}->notifiers() ) {
        $this->{_event_loop}->remove($transport->{_keep_alive_timer});
    }

    if ( any { $_ eq $transport } $this->{_event_loop}->notifiers() ) {
        $this->{_event_loop}->remove($transport);
    }
}

## POD ##

=pod

=head1 NAME

Net::BGP::Process - Class encapsulating BGP session multiplexing functionality

=head1 SYNOPSIS

    use Net::BGP::Process;

    $bgp = Net::BGP::Process->new(
        Port       => $port,
        ListenAddr => '1.2.3.4',
        EventLoop  => IO::Async::Loop->new()
    );

    $bgp->add_peer($peer);
    $bgp->remove_peer($peer);

    @peers = $bgp->peers();

    $bgp->event_loop();

=head1 DESCRIPTION

This module encapsulates the functionality necessary to multiplex multiple
BGP peering sessions. While individual B<Net::BGP::Peer> objects contain
the state of each peering session, it is the B<Net::BGP::Process> object
which monitors each peer's transport-layer connection and timers and signals
the peer whenever messages are available for processing or timers expire.
A B<Net::BGP::Process> object must be instantiated, even if a program only
intends to establish a session with a single peer.

=head1 METHODS

I<new()> - create a new Net::BGP::Process object

    $bgp = Net::BGP::Process->new(
        Port       => $port,
        ListenAddr => '1.2.3.4',
        EventLoop  => IO::Async::Loop->new()
    );

This is the constructor for Net::BGP::Process objects. It returns a
reference to the newly created object. The following named parameters may
be passed to the constructor.

=head2 Port

This parameter sets the TCP port the BGP process listens on. It may be
omitted, in which case it defaults to the well-known BGP port TCP/179.
If the program cannot run with root priviliges, it is necessary to set
this parameter to a value greater than or equal to 1024. Note that some
BGP implementations may not allow the specification of an alternate port
and may be unable to establish a connection to the B<Net::BGP::Process>.

=head2 ListenAddr

This parameter sets the IP address the BGP process listens on. Defaults
to INADDR_ANY.

=head2 EventLoop

This parameter sets an B<IO::Async::Loop> object to use as the event loop
for internal event processing. If omitted, defaults to the legacy B<IO::Select>
internal event loop. See L<"event_loop()"> method for details on use.

I<add_peer()> - add a new peer to the BGP process

    $bgp->add_peer($peer);

Each B<Net::BGP::Peer> object, which corresponds to a distinct peering
session, must be registered with the B<Net::BGP::Process> object via this
method. It is typically called immediately after a new peer object is created
to add the peer to the BGP process. The method accepts a single parameter,
which is a reference to a B<Net::BGP::Peer> object.

I<remove_peer()> - remove a peer from the BGP process

    $bgp->remove_peer($peer);

This method should be called if a peer should no longer be managed by the
BGP process, for example, if the session is broken or closed and will not
be re-established. The method accepts a single parameter, which is a
reference to a Net::BGP::Peer object which has previously been registered
with the process object with the add_peer() method.

I<peers()> - list peers registered with the BGP process

This method returns an array of the B<Net::BGP::Peer> objects registered
with the BGP process.

I<event_loop()> - start the process event loop

    $bgp->event_loop();

This method must called after all peers are instantiated and added to the
BGP process and any other necessary initialization has occured. Once it
is called, it takes over program control flow, and control will
only return to user code when one of the event callback functions is
invoked upon receipt of a BGP protocol message or a user
established timer expires (see L<Net::BGP::Peer> for details
on how to establish timers and callback functions). The method takes
no parameters. It will only return when there are no Net::BGP::Peer
objects remaining under its management, which can only occur if they
are explicitly removed with the remove_peer() method (perhaps called
in one of the callback or timer functions).

If an external IO::Async::Loop object has been passed into the constructor,
calling this method simply delegates to the loop's run() method. However,
the typical use for an external event loop would be to multiplex several
asynchonrous, event-driven services, and common practice would be to call
its run() method directly at some other point in the program after all the
other services have been added, instead of calling the B<Net::BGP::Process>
event_loop() method directly.

=head1 SEE ALSO

Net::BGP, Net::BGP::Peer, Net::BGP::Transport, Net::BGP::Update,
Net::BGP::Refresh, Net::BGP::Notification, IO::Async

=head1 AUTHOR

Stephen J. Scheck <sscheck@cpan.org>

=cut

## End Package Net::BGP::Process ##

1;<|MERGE_RESOLUTION|>--- conflicted
+++ resolved
@@ -101,89 +101,11 @@
     $peer->{_event_loop} = undef;
     $this->_detach_transport($peer->transport());
 
-<<<<<<< HEAD
     # Return from event loop when there are no more peers
     if ( scalar(keys(%{$this->{_peer_list}})) == 0 ) {
         $this->_cleanup();
         if ( scalar($this->{_event_loop}->notifiers()) == 0 ) {
             $this->{_event_loop}->stop();
-=======
-        # Process timeouts, events, etc.
-        $min_timer = 2147483647;
-        $time = time();
-
-        if ( ! defined($last_time) ) {
-            $last_time = $time;
-        }
-
-        $delta = $time - $last_time;
-        $last_time = $time;
-
-        foreach my $peer ( values(%{$this->{_peer_list}}) ) {
-
-	    foreach my $trans ($peer->transports) {
-              $trans->_handle_pending_events();
-            }
-
-            $min = $peer->_update_timers($delta);
-            if ( $min < $min_timer ) {
-                $min_timer = $min;
-            }
-
-	    foreach my $trans ($peer->transports)
-             {
-              $this->_update_select($trans);
-             };
-        }
-
-        last if scalar(keys(%{$this->{_peer_list}})) == 0;
-
-	$! = 0;
-
-        my @ready = IO::Select->select($this->{_read_fh}, $this->{_write_fh}, $this->{_error_fh}, $min_timer);
-
-        if ( @ready ) {
-
-            # dispatch ready to reads
-            foreach my $ready ( @{$ready[0]} ) {
-                if ( $ready == $this->{_listen_socket} ) {
-                    $this->_handle_accept();
-                }
-                else {
-                    my $trans = $this->{_trans_sock_map}->{$ready};
-                    $trans->_handle_socket_read_ready();
-                }
-            }
-
-            # dispatch ready to writes
-            foreach my $ready ( @{$ready[1]} ) {
-                my $trans = $this->{_trans_sock_map}->{$ready};
-                $trans->_handle_socket_write_ready();
-            }
-
-            # dispatch exception conditions
-            foreach my $ready ( @{$ready[2]} ) {
-                my $trans = $this->{_trans_sock_map}->{$ready};
-                $trans->_handle_socket_error_condition();
-            }
-        } else {
-            if ($!{EBADF}) {
-                # One of the sockets is bad
-                foreach my $fh ( $this->{_error_fh}->handles ) {
-                    if (!$fh->opened) {
-                        my $trans = $this->{_trans_sock_map}->{$fh};
-                        # We seem to have a transport with a dud socket
-                        # Update the select statement - not sure if this
-                        # is right though - Damian Ivereigh 29/09/2016
-                        if ($trans) {
-                            $this->_update_select($trans);
-                        } else {
-                            warn "Cannot find trans object\n";
-                        }
-                    }
-                }
-            }
->>>>>>> a6555226
         }
     }
 }
