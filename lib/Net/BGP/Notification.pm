#!/usr/bin/perl

package Net::BGP::Notification;

use strict;
use vars qw( $VERSION @ISA @EXPORT @EXPORT_OK %EXPORT_TAGS @ERRORS );

## Inheritance and Versioning ##

@ISA     = qw( Exporter );
<<<<<<< HEAD
$VERSION = '0.15';
=======
$VERSION = '0.17';
>>>>>>> a6555226

## Module Imports ##

use Exporter;
use Carp;

## BGP Protocol Error Code and Subcode Enumerations ##

sub BGP_ERROR_CODE_MESSAGE_HEADER             {  1 }
sub BGP_ERROR_CODE_OPEN_MESSAGE               {  2 }
sub BGP_ERROR_CODE_UPDATE_MESSAGE             {  3 }
sub BGP_ERROR_CODE_HOLD_TIMER_EXPIRED         {  4 }
sub BGP_ERROR_CODE_FINITE_STATE_MACHINE       {  5 }
sub BGP_ERROR_CODE_CEASE                      {  6 }

sub BGP_ERROR_SUBCODE_NULL                    {  0 }

sub BGP_ERROR_SUBCODE_CONN_NOT_SYNC           {  1 }
sub BGP_ERROR_SUBCODE_BAD_MSG_LENGTH          {  2 }
sub BGP_ERROR_SUBCODE_BAD_MSG_TYPE            {  3 }

sub BGP_ERROR_SUBCODE_BAD_VERSION_NUM         {  1 }
sub BGP_ERROR_SUBCODE_BAD_PEER_AS             {  2 }
sub BGP_ERROR_SUBCODE_BAD_BGP_ID              {  3 }
sub BGP_ERROR_SUBCODE_BAD_OPT_PARAMETER       {  4 }
sub BGP_ERROR_SUBCODE_AUTH_FAILURE            {  5 }
sub BGP_ERROR_SUBCODE_BAD_HOLD_TIME           {  6 }

sub BGP_ERROR_SUBCODE_MALFORMED_ATTR_LIST     {  1 }
sub BGP_ERROR_SUBCODE_BAD_WELL_KNOWN_ATTR     {  2 }
sub BGP_ERROR_SUBCODE_MISSING_WELL_KNOWN_ATTR {  3 }
sub BGP_ERROR_SUBCODE_BAD_ATTR_FLAGS          {  4 }
sub BGP_ERROR_SUBCODE_BAD_ATTR_LENGTH         {  5 }
sub BGP_ERROR_SUBCODE_BAD_ORIGIN_ATTR         {  6 }
sub BGP_ERROR_SUBCODE_AS_ROUTING_LOOP         {  7 }
sub BGP_ERROR_SUBCODE_BAD_NEXT_HOP_ATTR       {  8 }
sub BGP_ERROR_SUBCODE_BAD_OPT_ATTR            {  9 }
sub BGP_ERROR_SUBCODE_BAD_NLRI                { 10 }
sub BGP_ERROR_SUBCODE_BAD_AS_PATH             { 11 }

## Export Tag Definitions ##

@ERRORS = qw(
    BGP_ERROR_CODE_MESSAGE_HEADER
    BGP_ERROR_CODE_OPEN_MESSAGE
    BGP_ERROR_CODE_UPDATE_MESSAGE
    BGP_ERROR_CODE_HOLD_TIMER_EXPIRED
    BGP_ERROR_CODE_FINITE_STATE_MACHINE
    BGP_ERROR_CODE_CEASE
    BGP_ERROR_SUBCODE_NULL
    BGP_ERROR_SUBCODE_CONN_NOT_SYNC
    BGP_ERROR_SUBCODE_BAD_MSG_LENGTH
    BGP_ERROR_SUBCODE_BAD_MSG_TYPE
    BGP_ERROR_SUBCODE_BAD_VERSION_NUM
    BGP_ERROR_SUBCODE_BAD_PEER_AS
    BGP_ERROR_SUBCODE_BAD_BGP_ID
    BGP_ERROR_SUBCODE_BAD_OPT_PARAMETER
    BGP_ERROR_SUBCODE_AUTH_FAILURE
    BGP_ERROR_SUBCODE_BAD_HOLD_TIME
    BGP_ERROR_SUBCODE_MALFORMED_ATTR_LIST
    BGP_ERROR_SUBCODE_BAD_WELL_KNOWN_ATTR
    BGP_ERROR_SUBCODE_MISSING_WELL_KNOWN_ATTR
    BGP_ERROR_SUBCODE_BAD_ATTR_FLAGS
    BGP_ERROR_SUBCODE_BAD_ATTR_LENGTH
    BGP_ERROR_SUBCODE_BAD_ORIGIN_ATTR
    BGP_ERROR_SUBCODE_AS_ROUTING_LOOP
    BGP_ERROR_SUBCODE_BAD_NEXT_HOP_ATTR
    BGP_ERROR_SUBCODE_BAD_OPT_ATTR
    BGP_ERROR_SUBCODE_BAD_NLRI
    BGP_ERROR_SUBCODE_BAD_AS_PATH
);

@EXPORT      = ();
@EXPORT_OK   = ( @ERRORS );
%EXPORT_TAGS = (
    errors => [ @ERRORS ],
    ALL    => [ @EXPORT, @EXPORT_OK ]
);

## Public Methods ##

sub new
{
    my $class = shift();
    my ($arg, $value);

    my $this = {
        _error_code    => undef,
        _error_subcode => undef,
        _error_data    => undef
    };

    bless($this, $class);

    while ( defined($arg = shift()) ) {
        $value = shift();

        if ( $arg =~ /errorcode/i ) {
            $this->{_error_code} = $value;
        }
        elsif ( $arg =~ /errorsubcode/i ) {
            $this->{_error_subcode} = $value;
        }
        elsif ( $arg =~ /errordata/i ) {
            $this->{_error_data} = $value;
        }
        else {
            die("unrecognized argument $arg\n");
        }
    }

    defined $this->{_error_code} or croak "ErrorCode not defined";
    defined $this->{_error_subcode}
        or $this->{_error_subcode} = BGP_ERROR_SUBCODE_NULL;

    return ( $this );
}

sub throw {
    my $class = shift;
    my $notif = $class->new(@_);
    die $notif;
}

sub error_code
{
    my $this = shift();
    return ( $this->{_error_code} );
}

sub error_subcode
{
    my $this = shift();
    return ( $this->{_error_subcode} );
}

sub error_data
{
    my $this = shift();
    return ( $this->{_error_data} );
}

## Private Methods ##

## POD ##

=pod

=head1 NAME

Net::BGP::Notification - Class encapsulating BGP-4 NOTIFICATION message

=head1 SYNOPSIS

    use Net::BGP::Notification;

    $error = Net::BGP::Notification->new(
        ErrorCode    => $error_code,
        ErrorSubCode => $error_subcode,
        ErrorData    => $error_data
    );

    $error_code    = $error->error_code();
    $error_subcode = $error->error_subcode();
    $error_data    = $error->error_data();

=head1 DESCRIPTION

This module encapsulates the data contained in a BGP-4 NOTIFICATION message.
It provides a constructor, and accessor methods for each of the Error Code,
Error Subcode, and Error Data fields of a NOTIFICATION. It is unlikely that
user programs will need to instantiate B<Net::BGP::Notification> objects
directly. However, when an error occurs and a NOTIFICATION message is sent
or received by a BGP peering session established with the B<Net::BGP>
module, a reference to a B<Net::BGP::Notification> object will be passed
to the corresponding user callback subroutine. The subroutine can then use
the accessor methods provided by this module to examine the details of the
NOTIFICATION message.

=head1 METHODS

I<new()> - create a new Net::BGP::Notification object

    $error = Net::BGP::Notification->new(
        ErrorCode    => $error_code,
        ErrorSubCode => $error_subcode,
        ErrorData    => $error_data
    );

This is the constructor for Net::BGP::Notification objects. It returns a
reference to the newly created object. The following named parameters may
be passed to the constructor.

=head2 ErrorCode

This parameter corresponds to the Error Code field of a NOTIFICATION
message. It must be provided to the constructor.

=head2 ErrorSubCode

This parameter corresponds to the Error Subcode field of a NOTIFICATION
message. It may be omitted, in which case the field defaults to the null
(0) subcode value.

=head2 ErrorData

This parameter corresponds to the Error Data field of a NOTIFICATION
message. It may be omitted, in which case the field defaults to a null
(zero-length) value.

I<throw()> - create a Notification object and throw an exception

    Net::BGP::Notification->throw( same args as new );

I<error_code()> - retrieve the value of the Error Code field

    $error_code = $error->error_code();

I<error_subcode()> - retrieve the value of the Error Subcode field

    $error_subcode = $error->error_subcode();

I<error_data()> - retrieve the value of the Error Data field

    $error_data = $error->error_data();

=head1 SEE ALSO

B<Net::BGP>, B<Net::BGP::Process>, B<Net::BGP::Peer>,
B<Net::BGP::Update>

=head1 AUTHOR

Stephen J. Scheck <sscheck@cpan.org>

=cut

## End Package Net::BGP::Notification ##

1;<|MERGE_RESOLUTION|>--- conflicted
+++ resolved
@@ -8,11 +8,7 @@
 ## Inheritance and Versioning ##
 
 @ISA     = qw( Exporter );
-<<<<<<< HEAD
-$VERSION = '0.15';
-=======
 $VERSION = '0.17';
->>>>>>> a6555226
 
 ## Module Imports ##
 
